--- conflicted
+++ resolved
@@ -162,7 +162,6 @@
         h = self.z_to_h(z)
         if self.condition:
             h = torch.stack([torch.cat((cell, self.batch_vector(batch_label, i)[0])) for cell in h])
-
         x = self.h_to_x(h, i)
         return x
 
@@ -315,10 +314,7 @@
         self.x_dims = [modality_adatas[0].shape[1] if len(modality_adatas) > 0 else 0 for modality_adatas in adatas]  # the feature set size of each modality
         self.n_modality = len(self.x_dims)
 
-<<<<<<< HEAD
         pair_count = self.prep_paired_groups(pair_groups)
-=======
->>>>>>> 37d993b0
 
         if len(losses) == 0:
             self.losses = ['mse']*self.n_modality
@@ -348,21 +344,6 @@
         # elif condition == '1':
         #    self.n_batch_labels = [len(modality_adatas) for modality_adatas in adatas]
         #    n_mod_labels = self.n_modality
-
-        if len(layers) == 0:
-            self.layers = [[None]*len(modality_adata) for i, modality_adata in enumerate(adatas)]
-        elif len(layers) == self.n_modality:
-            self.layers = layers
-        else:
-            raise ValueError(f'adatas and layers arguments must be the same shape or layers has to be []. len(adatas) = {len(adatas)} != {len(layers)} = len(layers)')
-
-        self.adatas = self.reshape_adatas(adatas, names, self.layers, pair_groups, self.batch_labels)
-        # assume for now that can only use nb/zinb once, i.e. for RNA-seq modality
-        self.theta = theta
-        if self.theta == None:
-            for i, loss in enumerate(losses):
-                if loss in ["nb", "zinb"]:
-                    self.theta = torch.nn.Parameter(torch.randn(self.x_dims[i], max(self.n_batch_labels[i], 1)))
 
         if len(layers) == 0:
             self.layers = [[None]*len(modality_adata) for i, modality_adata in enumerate(adatas)]
@@ -499,12 +480,8 @@
 
         if len(layers) == 0:
             layers = [[None]*len(modality_adata) for i, modality_adata in enumerate(adatas)]
-<<<<<<< HEAD
 
         adatas = self.reshape_adatas(adatas, names, layers, pair_groups=pair_groups, batch_labels=batch_labels)
-=======
-        adatas = self.reshape_adatas(adatas, names, layers, batch_labels=batch_labels)
->>>>>>> 37d993b0
         datasets, _ = self.make_datasets(adatas, val_split=0, modality_key=modality_key, celltype_key=celltype_key, batch_size=batch_size)
         dataloaders = [d.loader for d in datasets]
 
@@ -588,14 +565,9 @@
             # calculate the losses
             recon_loss = self.calc_recon_loss(xs, rs, self.losses, batch_labels)
             kl_loss = self.calc_kl_loss(mus, logvars)
-<<<<<<< HEAD
             #TODO fix this use new pair groups
             integ_loss = self.calc_integ_loss(zs, new_pair_groups)
             cycle_loss = self.calc_cycle_loss(xs, zs, pair_groups, modalities, batch_labels, new_pair_groups)
-=======
-            paired_integ_loss, unpaired_integ_loss = self.calc_integ_loss(zs, modalities, pair_groups)
-            cycle_loss = self.calc_cycle_loss(xs, zs, modalities, batch_labels)
->>>>>>> 37d993b0
             kl_coef = self.kl_anneal(iteration, kl_anneal_iters)  # KL annealing
             loss_ae = self.recon_coef * recon_loss + \
                       kl_coef * kl_loss + \
@@ -623,7 +595,6 @@
                 self._train_history['loss'].append(loss_ae.detach().cpu().item())
                 self._train_history['recon'].append(recon_loss.detach().cpu().item())
                 self._train_history['kl'].append(kl_loss.detach().cpu().item())
-<<<<<<< HEAD
                 if integ_loss != 0:
                     self._train_history['integ'].append(integ_loss.detach().cpu().item())
                 else:
@@ -632,11 +603,6 @@
                     self._train_history['cycle'].append(cycle_loss.detach().cpu().item())
                 else:
                     self._train_history['cycle'] = [0]
-=======
-                self._train_history['mse'].append(paired_integ_loss.detach().cpu().item())
-                self._train_history['mmd'].append(unpaired_integ_loss.detach().cpu().item())
-                self._train_history['cycle'].append(cycle_loss.detach().cpu().item())
->>>>>>> 37d993b0
                 if verbose >= 2:
                     self.print_progress_train(n_iters)
 
@@ -687,15 +653,8 @@
             # calculate the losses
             recon_loss += self.calc_recon_loss(xs, rs, self.losses, batch_labels)
             kl_loss += self.calc_kl_loss(mus, logvars)
-<<<<<<< HEAD
             integ_loss += self.calc_integ_loss(zs, new_pair_groups)
             cycle_loss += self.calc_cycle_loss(xs, zs, pair_groups, modalities, batch_labels, new_pair_groups)
-=======
-            cur_paired_integ_loss, cur_unpaired_integ_loss = self.calc_integ_loss(zs, modalities, pair_groups)
-            paired_integ_loss += cur_paired_integ_loss
-            unpaired_integ_loss += cur_unpaired_integ_loss
-            cycle_loss += self.calc_cycle_loss(xs, zs, modalities, batch_labels)
->>>>>>> 37d993b0
 
         # calculate overal losses
         loss_ae = self.recon_coef * recon_loss + \
@@ -709,7 +668,6 @@
         self._val_history['val_loss'].append(loss_ae.detach().cpu().item() / val_n_iters)
         self._val_history['val_recon'].append(recon_loss.detach().cpu().item() / val_n_iters)
         self._val_history['val_kl'].append(kl_loss.detach().cpu().item() / val_n_iters)
-<<<<<<< HEAD
         if integ_loss != 0:
             self._val_history['val_integ'].append(integ_loss.detach().cpu().item() / val_n_iters)
         else:
@@ -719,11 +677,6 @@
         else:
             self._val_history['val_cycle'] = [0]
 
-=======
-        self._val_history['val_mse'].append(paired_integ_loss.detach().cpu().item() / val_n_iters)
-        self._val_history['val_mmd'].append(unpaired_integ_loss.detach().cpu().item() / val_n_iters)
-        self._val_history['val_cycle'].append(cycle_loss.detach().cpu().item() / val_n_iters)
->>>>>>> 37d993b0
         val_time = time.time() - tik
         if verbose == 1:
             self.print_progress_val(n_iters, train_time + val_time, end='')
@@ -734,7 +687,6 @@
         loss = 0
         for x, r, loss_type, batch in zip(xs, rs, losses, batch_labels):
             if loss_type == 'mse':
-<<<<<<< HEAD
                 mse_loss = self.loss_coef_dict['mse']*nn.MSELoss()(r, x)
                 loss += mse_loss
             elif loss_type == 'nb':
@@ -742,32 +694,20 @@
                 dispersion = torch.exp(dispersion)
                 nb_loss = self.loss_coef_dict['nb']*NB()(x, r, dispersion)
                 loss -= nb_loss
-=======
-                loss += self.loss_coef_dict['mse']*nn.MSELoss()(r, x)
-            elif loss_type == 'nb':
-                dispersion = self.theta.T[batch]
-                dispersion = torch.exp(dispersion)
-                loss -= self.loss_coef_dict['nb']*NB()(x, r, dispersion)
->>>>>>> 37d993b0
             elif loss_type == 'zinb':
                 dec_mean, dec_dropout = r
                 dispersion = self.theta.T[batch]
                 dispersion = torch.exp(dispersion)
                 loss = -self.loss_coef_dict['zinb']*ZINB()(x, dec_mean, dispersion, dec_dropout)
             elif loss_type == 'bce':
-<<<<<<< HEAD
                 bce_loss = self.loss_coef_dict['bce']*nn.BCELoss()(r, x)
                 loss += bce_loss
-=======
-                loss += self.loss_coef_dict['bce']*nn.BCELoss()(r, x)
->>>>>>> 37d993b0
 
         return loss
 
     def calc_kl_loss(self, mus, logvars):
         return sum([KLD()(mu, logvar) for mu, logvar in zip(mus, logvars)])
 
-<<<<<<< HEAD
     def calc_integ_loss(self, zs, pair_groups):
         loss = 0
         for i, (zi, pgi) in enumerate(zip(zs, pair_groups)):
@@ -775,28 +715,11 @@
                 if i == j:  # do not integrate one dataset with itself
                     continue
                 zij = self.model.convert(zi, pgi, source_pair=True, dest=pgj, dest_pair=True)
+                zj = zj.detach()
                 loss += MMD()(zij, zj)
         return loss
 
     def calc_cycle_loss(self, xs, zs, pair_groups, modalities, batch_labels, new_pair_groups):
-=======
-    def calc_integ_loss(self, zs, modalities, pair_groups):
-        paired_loss = 0
-        unpaired_loss = 0
-        for i, (zi, modi, pgi) in enumerate(zip(zs, modalities, pair_groups)):
-            for j, (zj, modj, pgj) in enumerate(zip(zs, modalities, pair_groups)):
-                if i == j:  # do not integrate one dataset with itself
-                    continue
-                zij = self.model.convert(zi, modi, modj)
-                zj = zj.detach()  # do not compute derivative for zj, since we want to move zi in the latent space, not zj. zj is the destination zi should move to
-                if pgi is not None and pgi == pgj:  # paired loss
-                    paired_loss += nn.MSELoss()(zij, zj)
-                else:  # unpaired loss
-                    unpaired_loss += MMD()(zij, zj)
-        return paired_loss, unpaired_loss
-    
-    def calc_cycle_loss(self, xs, zs, modalities, batch_labels):
->>>>>>> 37d993b0
         loss = 0
         for i, (xi, pgi, modi, batchi) in enumerate(zip(xs, pair_groups, modalities, batch_labels)):
             for j, (pgj, modj, batchj) in enumerate(zip(pair_groups, modalities, batch_labels)):
@@ -820,7 +743,6 @@
     def make_datasets(self, adatas, val_split, modality_key, celltype_key, batch_size):
         train_datasets, val_datasets = [], []
         pair_group_train_masks = {}
-
         for name in adatas:
             adata = adatas[name]['adata']
             modality = adatas[name][modality_key]
