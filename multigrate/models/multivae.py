--- conflicted
+++ resolved
@@ -340,7 +340,6 @@
         adatas = self.reshape_adatas(adatas, names, batch_labels=batch_labels)
         datasets, _ = self.make_datasets(adatas, val_split=0, modality_key=modality_key, celltype_key=celltype_key, batch_size=batch_size)
         dataloaders = [d.loader for d in datasets]
-<<<<<<< HEAD
 
         with torch.no_grad():
             self.model.eval()
@@ -359,30 +358,6 @@
                 z.obs[celltype_key] = celltypes
                 zs.append(z)
             return sc.AnnData.concatenate(*zs)
-=======
-        zs = []
-        for loader in dataloaders:
-            z = []
-            celltypes = []
-            for x, name, modality, _, celltype, batch_label in loader:
-                x = x.to(self.device)
-                z_pred = self.model.integrate(x, modality, batch_label)
-                z.append(z_pred)
-                celltypes.extend(celltype)
-            z = torch.cat(z, dim=0)
-            z = sc.AnnData(z.detach().cpu().numpy())
-            z.obs['modality'] = name
-            z.obs[celltype_key] = celltypes
-            zs.append(z)
-
-        obs_names = []
-        for name in adatas.keys():
-            obs_names.append(list(adatas[name]['adata'].obs_names))
-        obs_names = [obs for sublist in obs_names for obs in sublist]
-        res = sc.AnnData.concatenate(*zs)
-        res.obs_names = obs_names
-        return res
->>>>>>> d353763b
 
     def train(
         self,
